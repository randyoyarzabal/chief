--- conflicted
+++ resolved
@@ -466,7 +466,6 @@
 Perfect when you already have a team repository and want to add Chief plugins alongside your existing code.
 
 #### **1. Add Plugins to Existing Repo**
-<<<<<<< HEAD
 
 ```bash
 # Navigate to your existing team repository
@@ -597,138 +596,6 @@
 #### **1. Create Dedicated Plugin Repository**
 
 ```bash
-=======
-
-```bash
-# Navigate to your existing team repository
-cd ~/your-existing-team-repo
-
-# Create plugins in any subdirectory (or repo root)
-mkdir -p tools/bash-plugins  # or scripts/, devops/, etc.
-
-# Create your first team plugin - MUST end with _chief-plugin.sh
-# Plugin name will be "devops" (prefix before _chief-plugin.sh)
-cat > tools/bash-plugins/devops_chief-plugin.sh << 'EOF'
-#!/usr/bin/env bash
-# Team DevOps Tools - loaded automatically by Chief
-
-# Prevent direct execution
-if [[ "${BASH_SOURCE[0]}" == "${0}" ]]; then
-  echo "Error: $(basename "${BASH_SOURCE[0]}") must be sourced, not executed."
-  exit 1
-fi
-
-echo "Team DevOps plugin loaded"
-
-function devops.deploy() {
-    echo "🚀 Deploying with team standards..."
-    # Your existing deployment scripts/logic
-    ./scripts/deploy.sh "$@"
-}
-
-function devops.logs() {
-    echo "📋 Fetching application logs..."
-    kubectl logs -f deployment/app --tail=100
-}
-
-function devops.status() {
-    echo "📊 System status check..."
-    # Check your services, databases, etc.
-}
-EOF
-
-# Add more plugins as needed - each must end with _chief-plugin.sh
-# Plugin name will be "testing" (prefix before _chief-plugin.sh)
-cat > tools/bash-plugins/testing_chief-plugin.sh << 'EOF'
-#!/usr/bin/env bash
-# Team Testing Tools
-
-if [[ "${BASH_SOURCE[0]}" == "${0}" ]]; then
-  echo "Error: $(basename "${BASH_SOURCE[0]}") must be sourced, not executed."
-  exit 1
-fi
-
-echo "Team Testing plugin loaded"
-
-function testing.unit() {
-    echo "🧪 Running unit tests..."
-    npm test
-}
-
-function testing.integration() {
-    echo "🔗 Running integration tests..."
-    ./scripts/integration-tests.sh
-}
-
-alias testing.watch='npm run test:watch'
-EOF
-
-# Commit to your existing repo
-git add tools/bash-plugins/
-git commit -m "Add Chief plugins for team automation"
-git push origin main
-```
-
-#### **2. Team Member Configuration**
-
-Each team member points Chief to your existing repository:
-
-```bash
-# Configure Chief to use your existing team repo
-chief.config_set plugins_git_repo "git@github.com:yourteam/existing-repo.git"
-chief.config_set plugins_git_branch "main"
-chief.config_set plugins_path "$HOME/team-repo"
-chief.config_set plugins_git_path "tools/bash-plugins"  # Relative path to plugin files
-chief.config_set plugins_git_autoupdate true
-
-# Set to remote LAST - Chief will offer to update plugins when git config is ready
-chief.config_set plugins_type remote
-
-# Restart terminal or reload Chief
-chief.reload
-
-# Your team functions are now available!
-devops.deploy
-testing.unit
-```
-
-#### **3. Plugin File Discovery Rules**
-
-Chief automatically discovers and loads files with specific naming:
-
-```bash
-# ✅ These files WILL be loaded:
-devops_chief-plugin.sh       # Plugin name: "devops"
-testing_chief-plugin.sh      # Plugin name: "testing"
-monitoring_chief-plugin.sh   # Plugin name: "monitoring"  
-k8s_chief-plugin.sh         # Plugin name: "k8s"
-
-# ❌ These files will NOT be loaded:
-devops.sh                   # Missing _chief-plugin.sh suffix
-testing_plugin.sh           # Missing chief- prefix  
-readme.md                   # Not a shell script
-utilities.bash              # Wrong file extension
-```
-
-**🔑 Important**: The prefix before `_chief-plugin.sh` becomes the **plugin name**. For example:
-- `devops_chief-plugin.sh` → plugin name is **"devops"**
-- `testing_chief-plugin.sh` → plugin name is **"testing"**
-
-This plugin name is used with Chief commands:
-```bash
-chief.plugin devops         # Edit the devops_chief-plugin.sh file
-chief.plugin testing        # Edit the testing_chief-plugin.sh file
-chief.whereis devops        # Find all functions starting with "devops"
-```
-
-### 🆕 **Scenario B: New Repository**
-
-Create a dedicated repository for team plugins from scratch.
-
-#### **1. Create Dedicated Plugin Repository**
-
-```bash
->>>>>>> 67aed78a
 # Create new repository for team plugins
 git init my-team-plugins
 cd my-team-plugins
@@ -741,262 +608,40 @@
 #!/usr/bin/env bash
 # Team DevOps Tools
 
-if [[ "${BASH_SOURCE[0]}" == "${0}" ]]; then
-  echo "Error: $(basename "${BASH_SOURCE[0]}") must be sourced, not executed."
-  exit 1
-fi
-
-echo "Team DevOps plugin loaded"
-
-function devops.deploy() {
-    local env=${1:-staging}
-    echo "🚀 Deploying to $env environment..."
-    # Your deployment logic
+function team.deploy() {
+    echo "Deploying with team standards..."
+    # Your team deployment logic
 }
 
-function devops.rollback() {
-    echo "⏪ Rolling back deployment..."
-    # Your rollback logic
-}
-
-function devops.health() {
-    echo "💓 Health check across services..."
-    # Check service health
-}
-
-# Useful aliases
-alias deploy.staging='devops.deploy staging'
-alias deploy.prod='devops.deploy production'
-EOF
-
-# Create testing plugin
-cat > plugins/testing_chief-plugin.sh << 'EOF' 
-#!/usr/bin/env bash
-# Team Testing Tools
-
-if [[ "${BASH_SOURCE[0]}" == "${0}" ]]; then
-  echo "Error: $(basename "${BASH_SOURCE[0]}") must be sourced, not executed."
-  exit 1
-fi
-
-echo "Team Testing plugin loaded"
-
-function testing.all() {
-    testing.unit && testing.integration && testing.e2e
-}
-
-function testing.unit() {
-    echo "🧪 Running unit tests..."
-    npm run test:unit
-}
-
-function testing.integration() {
-    echo "🔗 Running integration tests..."
-    npm run test:integration  
-}
-
-function testing.e2e() {
-    echo "🌐 Running E2E tests..."
-    npm run test:e2e
-}
-
-alias test.watch='npm run test:watch'
-alias test.coverage='npm run test:coverage'
-EOF
-
-<<<<<<< HEAD
-# Create portable vault file (encrypted secrets that sync across systems)
-cat > .chief_secret-vault << 'EOF'
-#!/usr/bin/env bash
-# Portable Secrets - encrypt this file with ansible-vault
-# Usage: ansible-vault encrypt .chief_secret-vault
-
-# API Keys (example - replace with your actual secrets)
-export MY_SLACK_WEBHOOK="https://hooks.slack.com/services/..."
-export MY_GITHUB_TOKEN="ghp_..."
-export MY_DOCKER_REGISTRY="registry.mycompany.com"
-
-# Database Credentials
-export DB_HOST="my-db.mycompany.com"
-export DB_USER="app_user"
-export DB_PASS="secure_password_here"
-
-# Environment Settings
-export ENVIRONMENT="development"
-export DEBUG_MODE="true"
-EOF
-
-# Encrypt the vault file
-echo "Encrypting vault file..."
-ansible-vault encrypt .chief_secret-vault
-
-=======
->>>>>>> 67aed78a
-# Create team plugin template for consistency
-cat > templates/team_plugin_template.sh << 'EOF'
-#!/usr/bin/env bash
-# Team Plugin: $CHIEF_PLUGIN_NAME
-# Author: [Your Name]
-# Description: [Brief description of plugin functionality]
-
-# Prevent direct execution
-if [[ "${BASH_SOURCE[0]}" == "${0}" ]]; then
-  echo "Error: $(basename "${BASH_SOURCE[0]}") must be sourced, not executed."
-  exit 1
-fi
-
-echo "Team plugin loaded: $CHIEF_PLUGIN_NAME"
-
-# Main function template
-function $CHIEF_PLUGIN_NAME.main() {
-    local USAGE="Usage: \$FUNCNAME [options]
-    
-Description:
-  [Describe what this function does]
-  
-Options:
-  -h, --help    Show this help message
-  
-Examples:
-  \$FUNCNAME             # Basic usage
-  \$FUNCNAME --help      # Show help
-"
-
-    case "${1:-}" in
-        -h|--help)
-            echo -e "\$USAGE"
-            return 0
-            ;;
-        *)
-            echo "🚀 Running $CHIEF_PLUGIN_NAME.main..."
-            # Add your team-specific logic here
-            ;;
-    esac
-}
-
-# Example utility function
-function $CHIEF_PLUGIN_NAME.status() {
-    echo "📊 $CHIEF_PLUGIN_NAME status check..."
-    # Add status check logic
-}
-
-# Team-standard aliases (optional)
-alias $CHIEF_PLUGIN_NAME.help='$CHIEF_PLUGIN_NAME.main --help'
-
-# TODO: Add your team-specific functions below
-# Follow team naming convention: $CHIEF_PLUGIN_NAME.function_name
-EOF
-
-# Add team documentation
-cat > README.md << 'EOF'
-# Team Bash Plugins
-
-Shared bash functions and aliases for our development team.
-
-## Available Functions
-
-### DevOps (`devops_chief-plugin.sh`)
-- `devops.deploy [env]` - Deploy to environment (staging/production)
-- `devops.rollback` - Rollback last deployment
-- `devops.health` - Check service health
-
-### Testing (`testing_chief-plugin.sh`) 
-- `testing.all` - Run all test suites
-- `testing.unit` - Run unit tests only
-- `testing.integration` - Run integration tests
-- `testing.e2e` - Run end-to-end tests
-
-## Setup
-
-Configure Chief to use this repository:
-```bash
-chief.config_set plugins_git_repo "git@github.com:yourteam/my-team-plugins.git"
-chief.config_set plugins_git_branch "main"
-chief.config_set plugins_path "$HOME/team-plugins"
-chief.config_set plugins_git_path "plugins"
-chief.config_set plugins_git_autoupdate true
-chief.config_set plugin_template "$HOME/team-plugins/templates/team_plugin_template.sh"
-
-# Set to remote LAST - Chief will offer to update plugins when git config is ready
-chief.config_set plugins_type remote
+function team.test() {
+    echo "Running team test suite..."
+    # Your team testing logic
+}' > plugins/devops_chief-plugin.sh
+
+# 3. Commit and push
+git add .
+git commit -m "Initial team plugins"
+git push origin main
+```
+
+### 🔧 Team Member Setup
+
+Each team member configures Chief to use the shared repository:
+
+```bash
+# Configure Chief for remote plugins
+chief.config
+
+# Set these values:
+# CHIEF_CFG_PLUGINS_TYPE="remote"
+# CHIEF_CFG_PLUGINS_GIT_REPO="git@github.com:yourteam/bash-plugins.git"
+# CHIEF_CFG_PLUGINS_GIT_BRANCH="main"
+# CHIEF_CFG_PLUGINS_PATH="$HOME/team-plugins"
+# CHIEF_CFG_PLUGINS_GIT_PATH="tools/bash"  # Relative path to plugins (empty = repo root)
+# CHIEF_CFG_PLUGINS_GIT_AUTOUPDATE="true"
 
 # Restart terminal - team plugins are now available!
 chief.reload
-<<<<<<< HEAD
-```
-
-## Creating New Team Plugins
-
-Use the team template for consistency:
-```bash
-chief.plugin mynewfeature    # Uses team template automatically
-```
-
-## Using Portable Vault
-=======
-```
-
-## Creating New Team Plugins
-
-Use the team template for consistency:
-```bash
-chief.plugin mynewfeature    # Uses team template automatically
-```
-EOF
-```
-
-# Commit and push
-git add .
-git commit -m "Initial team plugins and documentation"
-git remote add origin git@github.com:yourteam/my-team-plugins.git
-git push -u origin main
-```
-
-#### **2. Team Member Setup**
->>>>>>> 67aed78a
-
-Access your portable secrets stored in the repository:
-```bash
-<<<<<<< HEAD
-chief.vault_file-load        # Loads vault automatically
-echo $MY_SLACK_WEBHOOK        # Your secrets now available across systems
-```
-EOF
-```
-
-# Commit and push
-git add .
-git commit -m "Initial team plugins and documentation"
-git remote add origin git@github.com:yourteam/my-team-plugins.git
-git push -u origin main
-```
-
-#### **2. Team Member Setup**
-
-```bash
-# Each team member configures Chief
-chief.config_set plugins_git_repo "git@github.com:yourteam/my-team-plugins.git"
-chief.config_set plugins_git_branch "main"
-chief.config_set plugins_path "$HOME/team-plugins"
-chief.config_set plugins_git_path "plugins"  # Relative path within repo
-chief.config_set plugins_git_autoupdate true
-chief.config_set plugin_template "$HOME/team-plugins/templates/team_plugin_template.sh"
-
-=======
-# Each team member configures Chief
-chief.config_set plugins_git_repo "git@github.com:yourteam/my-team-plugins.git"
-chief.config_set plugins_git_branch "main"
-chief.config_set plugins_path "$HOME/team-plugins"
-chief.config_set plugins_git_path "plugins"  # Relative path within repo
-chief.config_set plugins_git_autoupdate true
-chief.config_set plugin_template "$HOME/team-plugins/templates/team_plugin_template.sh"
-
->>>>>>> 67aed78a
-# Set to remote LAST - Chief will offer to update plugins when git config is ready
-chief.config_set plugins_type remote
-
-# Restart terminal - team plugins are now available!
-chief.reload
 ```
 
 ### 📦 **Plugin Management & Development**
@@ -1004,140 +649,13 @@
 #### **Adding New Team Plugins**
 
 ```bash
-# Create new plugin using team template
-chief.plugin newfeature  # Uses team template automatically for consistency
-
-# Test your function
-newfeature.main
-newfeature.status
-
-# When ready, copy to team repository
-cd ~/team-plugins  # or your existing repo
-cp ~/chief_plugins/newfeature_chief-plugin.sh plugins/
-
-# Commit and share with team
-git add plugins/newfeature_chief-plugin.sh
-git commit -m "Add newfeature plugin with deployment automation"
-git push origin main
-
-# Team gets update automatically (if autoupdate enabled)
-# Or manually: chief.plugins_update
-```
-
-#### **Team Template Benefits**
-
-When `CHIEF_CFG_PLUGIN_TEMPLATE` is configured, all team members get:
-<<<<<<< HEAD
-
-- **Consistent structure**: Same header, error handling, and function patterns
-- **Team standards**: Pre-defined naming conventions and documentation format
-- **Best practices**: Built-in help functions, usage examples, and error handling
-- **Faster development**: Start with working template instead of blank file
-
-```bash
-# Team member creates new plugin
-chief.plugin monitoring
-
-# File is created with team template:
-# - Standard header with team info
-# - Error handling and sourcing protection
-# - Template functions: monitoring.main, monitoring.status
-# - Team naming conventions and help system
-# - TODO sections for team-specific additions
-```
-
-#### **Portable Vault Benefits** 🔐
-
-When `.chief_secret-vault` is included in your plugins repository, you automatically get:
-
-- **Cross-system secrets**: Same encrypted secrets on laptop, server, and development environments
-- **Zero configuration**: Vault file detected automatically with plugins
-- **Version controlled**: Secret changes tracked through git
-- **Secure storage**: Encrypted with ansible-vault, safe to store in git
-- **Consistent access**: Use `chief.vault_file-load` on any system
-
-```bash
-# User gets plugins and vault automatically across systems
+# Update team plugins to latest version
 chief.plugins_update
-# Output: "Found vault file: /path/to/my-plugins/.chief_secret-vault"
-
-# Load your portable secrets
-chief.vault_file-load
-# Your environment variables now available across all systems
-```
-
-#### **Team Vault Benefits** 🔐
-
-For teams, the vault feature enables secure secret sharing:
-
-- **Team coordination**: Share encrypted secrets safely via git
-- **Onboarding**: New team members get access to shared secrets immediately
-- **Standardization**: Same secrets across all team member systems
-- **Audit trail**: Track who changed what secrets and when
-
-```bash
-# Team setup example
-chief.vault_file-load
-echo $TEAM_API_KEY     # Shared team secrets
-echo $PROD_DB_PASSWORD # Production database access
-```
-
-#### **Editing Existing Team Plugins**
-
-```bash
-# Navigate to your team plugins directory
-cd ~/team-plugins/plugins  # Adjust path to your setup
-
-# Edit with Chief's plugin editor
-chief.plugin devops  # Opens editor for devops_chief-plugin.sh
-
-# Test changes locally
-chief.reload  # Reload to test changes
-devops.deploy  # Test your updated function
-
-=======
-
-- **Consistent structure**: Same header, error handling, and function patterns
-- **Team standards**: Pre-defined naming conventions and documentation format
-- **Best practices**: Built-in help functions, usage examples, and error handling
-- **Faster development**: Start with working template instead of blank file
-
-```bash
-# Team member creates new plugin
-chief.plugin monitoring
-
-# File is created with team template:
-# - Standard header with team info
-# - Error handling and sourcing protection
-# - Template functions: monitoring.main, monitoring.status
-# - Team naming conventions and help system
-# - TODO sections for team-specific additions
-```
-
-#### **Editing Existing Team Plugins**
-
-```bash
-# Navigate to your team plugins directory
-cd ~/team-plugins/plugins  # Adjust path to your setup
-
-# Edit with Chief's plugin editor
-chief.plugin devops  # Opens editor for devops_chief-plugin.sh
-
-# Test changes locally
-chief.reload  # Reload to test changes
-devops.deploy  # Test your updated function
-
->>>>>>> 67aed78a
-# Commit changes
-git add devops_chief-plugin.sh
-git commit -m "Improve devops.deploy with better error handling"
-git push origin main
-```
-
-#### **Plugin Discovery & Management**
-
-```bash
-# See all loaded plugins and their functions
+
+# Create new team plugin
+chief.plugin teamtools
+
+# Check which plugins are loaded
 chief.plugin -?
 
 # Find specific functions across all plugins
@@ -1176,43 +694,15 @@
 
 ```
 team-plugins/
-├── plugins/                       # Chief plugin files (*.chief-plugin.sh)
-│   ├── devops_chief-plugin.sh     # Deployment automation
-│   ├── testing_chief-plugin.sh    # Test automation 
-│   ├── docker_chief-plugin.sh     # Container management
-│   ├── k8s_chief-plugin.sh        # Kubernetes operations
-│   └── monitoring_chief-plugin.sh # System monitoring
-<<<<<<< HEAD
-├── .chief_secret-vault            # Portable vault file (ansible-vault encrypted)
-=======
->>>>>>> 67aed78a
-├── docs/                          # Plugin documentation
-│   ├── devops.md                  # DevOps function reference
-│   ├── testing.md                 # Testing function reference
-│   └── setup-guide.md             # Team onboarding
-├── templates/                     # Configuration templates
-│   ├── chief_config_template.sh   # Chief configuration template
-│   ├── team_plugin_template.sh    # Team-specific plugin template
-├── scripts/                       # Supporting scripts (not loaded as plugins)
-│   ├── setup-dev-env.sh           # Development environment setup
-│   └── deploy.sh                  # Actual deployment script
-└── README.md                      # Main documentation and quick start
-```
-
-**Key Benefits of This Structure:**
-- **`plugins/`**: Contains only Chief plugin files (`*_chief-plugin.sh`)
-<<<<<<< HEAD
-- **`.chief_secret-vault`**: Portable vault file (automatically syncs with plugins)
-- **`docs/`**: Detailed documentation for each plugin's functions
-- **`templates/`**: Configuration templates for team members, including standardized plugin template
-- **`scripts/`**: Supporting scripts that plugins can call
-- **Clear separation**: Plugin files vs. supporting code vs. documentation vs. portable secrets
-=======
-- **`docs/`**: Detailed documentation for each plugin's functions
-- **`templates/`**: Configuration templates for team members, including standardized plugin template
-- **`scripts/`**: Supporting scripts that plugins can call
-- **Clear separation**: Plugin files vs. supporting code vs. documentation
->>>>>>> 67aed78a
+├── plugins/
+│   ├── devops_chief-plugin.sh     # Deployment tools
+│   ├── testing_chief-plugin.sh    # Test automation
+│   ├── docker_chief-plugin.sh     # Container tools
+│   └── k8s_chief-plugin.sh        # Kubernetes helpers
+├── templates/
+│   └── personal_config_template.sh # Template for personal settings
+└── README.md                      # Team onboarding guide
+```
 
 #### 🛡️ **Local Changes Protection**
 
