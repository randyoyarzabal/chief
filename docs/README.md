<<<<<<< HEAD
<<<<<<< Updated upstream
[![GitHub release](https://img.shields.io/badge/Download-Release%20v2.1.1-lightgrey.svg?style=social)](https://github.com/randyoyarzabal/chief/releases/latest) [![GitHub commits (since latest release)](https://img.shields.io/github/commits-since/randyoyarzabal/chief/latest.svg?style=social)](https://github.com/randyoyarzabal/chief/commits/master)

## What is Chief?

Chief is a Bash library system designed to help organize functions, aliases, and environment variables through "plug-ins."  It has additional features, including prompt customization and private SSH key management. It also installs various utility functions related to Git, SSL, OpenShift, Vault, and other services. Once installed, check out `chief.[tab]` to explore available features.

## Quick Start Installation

Run this command (one-line) to install, and you're all set!

```sh
bash -c "$(curl -fsSL https://raw.githubusercontent.com/randyoyarzabal/chief/refs/heads/main/tools/install.sh)"
```

_Don't worry; In case Bash isn't your default shell, the installation only affects your Bash shell when you invoke it. This won't interfere with any other shell, esp. if you are currently using `zsh` or a custom prompt, such as Oh My Bash or Oh My Zsh._

Running the `install` command above will:

- Install the latest version of Chief by cloning the git repo to `$HOME/.chief`
- Configure using a copy of the default configuration template to `$HOME/.chief_config.sh`
- Add the library loading lines to `$HOME/.bashrc` (file will be created if it doesn't exist)
- To start, Chief, restart your terminal or `source ~/.bashrc`.

Type `chief.config` to edit the configuration to do things such as turn off the banner, hints, enable prompt customizations, etc.

## What's next?

Get your functions, aliases, and all things Bash organized with plugins:

- `chief.plugin` to edit the default plugin.
- `chief.plugin [plug-in name]` to create/edit a plugin. Don't worry, if the plugin doesn't, it can automatically create it.
- `chief.plugins` to cd into your plugins directory.
- `chief.plugins_update` to update/load from git repository when `CHIEF_CFG_PLUGINS_TYPE='remote'`.
- `chief.plugin -?` to list plugins.
- `chief.whereis <function | alias>` to locate the exact location of the function or alias.

Explore the following commands:

- `chief.[tab]` to see available built-in commands.
- `chief.config` to edit the configuration and explore features.
- `chief.update` to pull the latest version or set `CHIEF_CFG_AUTOCHECK_UPDATES=true`
- `chief.bash_profile` to edit your .bash_profile file.
- `chief.bashrc` to edit your .bashrc file.
- `chief.* -?` to display the help text for any chief command.
- `type chief.*` on any command if you're curious or want to reuse the internal functions.

**Notes:**

- `chief.plugin`, `chief.bash_profile`, and `chief.bashrc` will automatically load (source) if changes are detected.  You don't need to restart your terminal anymore!
- You can enable the above text in Chief by setting `CHIEF_CFG_HINTS=true` or `chief.help`

**Don't have a git-aware prompt?** Try Chief's custom prompt, set `CHIEF_CFG_PROMPT=true`.

**Want to load and manage plugins from a git repo?** Enable remote repo by setting `CHIEF_CFG_PLUGINS_TYPE='remote'` and set other git options in the configuration.

**Tired of passing SSH keys when logging to remote hosts?**  Try Chief's SSH key auto-loader, set `CHIEF_CFG_RSA_KEYS_PATH=<ssh keys path>`.  Just ensure that your private keys end with `*.rsa`; you can also use symbolic links.  This allows you to select and choose what you want to load.

**Don't want to keep typing `chief.`?**  Try setting the Chief alias. For example, `CHIEF_CFG_ALIAS=cf`.

## Configurable Features

- Safely run alongside Zsh and use custom prompts, such as Oh My Bash or Oh My Zsh.
- Management of Bash variables, aliases, and functions
- Support for local and remote git plugins
- Auto creation of new plugins
- Automated reload of edited files (plugins, .bashrc, .bash_profile)
- Private SSH key auto-loading
- Custom prompt; if you're not already using one
  - Git prompt
  - Colored prompt
  - Working directory

## Manual Installation

These steps are automated by the [Quick Start Installation](#quick-start-installation); therefore, they are not necessary unless you want to install Chief manually.

1. Clone the repo to your desired location, for example: `$HOME/.chief`

    ```sh
    git clone --depth=1 https://github.com/randyoyarzabal/chief.git $HOME/.chief
    ```

2. Make a copy a config template from the 'templates' directory. Note that it needs to be placed outside the root of Chief.

    ```sh
    cp templates/chief_config_template.sh ~/.chief_config.sh
    ```

    Modify the configuration with `chief.config` to suit your needs.

3. Define the following variables and 'source' chief.sh in your start-up script (.bash_profile, for example).

    For example:

    ```sh
    # Chief Environment
    export CHIEF_CONFIG="$HOME/.chief_config.sh"
    export CHIEF_PATH="$HOME/.chief"
    source ${CHIEF_PATH}/chief.sh
    ```

4. That's it. You're ready to use Chief! Restart your terminal.

## Uninstallation

Run this command (one-line) to uninstall. _All user-plugin files and plugin directories will not be removed._:

```sh
bash -c "$(curl -fsSL https://raw.githubusercontent.com/randyoyarzabal/chief/refs/heads/main/tools/uninstall.sh)"
```

Or

`chief.uninstall` within the tool.

Running the `uninstall` command will:

- Remove the installation from `$HOME/.chief`
- Backup `$HOME/.chief_config.sh` to `$HOME/.chief_config.sh.backup`
- Remove `$HOME/.chief_config.sh`
- Remove the library loading lines from `$HOME/.bashrc`
- Restart your terminal to complete the uninstallation.

## Configuration Options

TODO: Table of config options

## Built-in Plug-ins

TODO: Table of core plugins

## Contribute

All contributions are welcome. You can create your branch and submit a pull request against the main branch.

Helpful Reference Sites:

- [Bash Reference Page](https://www.gnu.org/software/bash/manual/bash.html)
=======
=======
>>>>>>> b9012540
# 🚀 Chief

## Bash Plugin Manager & Terminal Enhancement Tool

<<<<<<< HEAD
[![GitHub release](https://img.shields.io/badge/Download-Release%20v3.0-lightgrey.svg?style=social)](https://github.com/randyoyarzabal/chief/releases/latest) [![GitHub commits (since latest release)](https://img.shields.io/github/commits-since/randyoyarzabal/chief/latest.svg?style=social)](https://github.com/randyoyarzabal/chief/commits/master)
=======
[![GitHub release](https://img.shields.io/badge/Download-Release%20v2.1.2-lightgrey.svg?style=social)](https://github.com/randyoyarzabal/chief/releases/latest) [![GitHub commits (since latest release)](https://img.shields.io/github/commits-since/randyoyarzabal/chief/latest.svg?style=social)](https://github.com/randyoyarzabal/chief/commits/master)
>>>>>>> b9012540

## What is Chief?

Chief is a Bash library system designed to help organize functions, aliases, and environment variables through "plug-ins."  It has additional features, including prompt customization and private SSH key management. It also installs various utility functions related to Git, SSL, OpenShift, Vault, and other services. Once installed, check out `chief.[tab]` to explore available features.

## Quick Start Installation

Run this command (one-line) to install, and you're all set!

```sh
bash -c "$(curl -fsSL https://raw.githubusercontent.com/randyoyarzabal/chief/refs/heads/main/tools/install.sh)"
```

> **Note:** This installation only affects your Bash environment. Your current shell (Zsh, Fish, etc.) and any custom configurations remain completely untouched.

### Method 2: Manual Install

```bash
# 1. Clone the repository
git clone --depth=1 https://github.com/randyoyarzabal/chief.git ~/.chief

# 2. Copy configuration template
cp ~/.chief/templates/chief_config_template.sh ~/.chief_config.sh

# 3. Add to shell config file
echo 'export CHIEF_CONFIG="$HOME/.chief_config.sh"' >> ~/.bash_profile
echo 'export CHIEF_PATH="$HOME/.chief"' >> ~/.bash_profile
echo 'source ${CHIEF_PATH}/chief.sh' >> ~/.bash_profile

# 4. Restart terminal
```

### Method 3: Library-Only Usage
```bash
# Use Chief's functions without full setup
source ~/.chief/chief.sh --lib-only
```

## 🗑️ Uninstallation

### Method 1: Using Chief Command (Easiest)

```bash
# If Chief is currently installed and working
chief.uninstall
```

### Method 2: Quick Uninstall (One-liner)

```bash
# Works from anywhere, even if Chief installation is broken
bash -c "$(curl -fsSL https://raw.githubusercontent.com/randyoyarzabal/chief/refs/heads/main/tools/uninstall.sh)"
```

### Method 3: Manual Methods

```bash
# Option A: Using local uninstall script
~/.chief/tools/uninstall.sh

# Option B: Complete manual removal
rm -rf ~/.chief
rm -f ~/.chief_config.sh
# Then manually remove Chief lines from ~/.bash_profile
```

**What happens during uninstall:**

- ✅ Installation directory (`~/.chief`) is completely removed
- ✅ Configuration file is backed up as `~/.chief_config.sh.backup` then removed
- ✅ Shell configuration (`~/.bash_profile`) is cleaned up automatically
- ✅ Custom plugins directory remains untouched (if different from `~/.chief`)

> **Note:** Your personal plugins and any custom configurations outside the Chief installation directory will not be affected.

## ⚡ Quick Start Guide

```bash
# Get comprehensive help system
chief.help                    # Full help with categories
chief.help commands           # Core commands only
chief.help plugins            # Plugin management  
chief.help config             # Configuration options
chief.help --compact          # Quick reference
chief.help --search git       # Search for git commands

# Quick tips and workflow hints
chief.hints                   # Compact tips
chief.hints --banner          # Tips with banner

# Explore all commands
chief.[tab][tab]

# Get help for any command
chief.update -?

# Find where any function/alias is defined
chief.whereis my_function

# Edit and auto-reload your bashrc
chief.bashrc

# Edit and auto-reload your bash_profile
chief.bash_profile

# Create/edit plugins instantly
chief.plugin mytools

# Set a shorter alias for Chief commands
# In chief.config: CHIEF_CFG_ALIAS="cf"
# Now use: cf.config, cf.plugin, etc.
```

## 🐚 Shell Compatibility

Chief is designed specifically for **Bash** and won't interfere with other shells:

### Bash Integration

- **Isolated to Bash only** - No impact on Zsh, Fish, or other shell environments
- Full compatibility with existing `.bash_profile` files
- Git-aware prompts using `__git_ps1` (when enabled)
- Tab completion via `complete` builtin
- **Works alongside Oh My Bash** - Chief's prompt is disabled by default to prevent conflicts

### Shell Isolation

- **Chief only loads in Bash sessions** - Your default shell remains unchanged
- **Zsh users safe** - Oh My Zsh, custom prompts, and plugins remain untouched
- **Per-shell activation** - Switch to bash when you want Chief features
- **Clean separation** - No cross-shell pollution or conflicts

### Features

- Function introspection uses Bash methods
- Prompt systems use shell-native features
- Colors and escaping adjust automatically
- Cross-shell execution prevention works everywhere

## 📖 Examples & Tutorials

### Example 1: DevOps Plugin

```bash
# Create a DevOps plugin
chief.plugin devops

# Add functions like:
function devops.docker_cleanup() {
    docker system prune -f
    docker volume prune -f
}

function devops.k8s_pods() {
    kubectl get pods --all-namespaces
}
```

### Example 2: Project Plugin
```bash
# Create project-specific plugin
chief.plugin myapp

function myapp.deploy() {
    cd ~/projects/myapp
    ./deploy.sh production
}

function myapp.logs() {
    tail -f ~/projects/myapp/logs/app.log
}
```

## 🛟 Troubleshooting

### Common Issues

#### Q: Chief commands not found after installation

```bash
# Solution: Restart terminal or source config file
source ~/.bash_profile
```

#### Q: "Bad substitution" or "Syntax error" messages

```bash
# Check bash version - Chief requires Bash 4.0+
bash --version

# If using older bash (like macOS default), upgrade:
# macOS: brew install bash
# Linux: Update your package manager
```

#### Q: Vault functions not working

```bash
# Check if ansible is installed (optional dependency)
ansible-vault --version

# Install if needed:
# macOS: brew install ansible
# Linux: pip3 install ansible-core
```

#### Q: OpenShift functions not working

```bash
# Check if OpenShift CLI is installed (optional dependency)
oc version --client

# Install if needed:
# macOS: brew install openshift-cli
# Linux: Download from https://mirror.openshift.com/pub/openshift-v4/clients/ocp/
# Windows: Download from Red Hat or use package manager

# Verify oc is in PATH
which oc
```

#### Q: Plugins not loading

```bash
# Check plugin directory and file naming
ls ~/chief_plugins/*_chief-plugin.sh
```

#### Q: SSH keys not auto-loading

```bash
# Verify key naming (must end in .key) and path
ls ~/.ssh/*.key
chief.config  # Check CHIEF_CFG_SSH_KEYS_PATH
```

#### Q: Git prompt not working

```bash
# Enable git prompt in config
chief.config
# Set CHIEF_CFG_PROMPT=true and CHIEF_CFG_GIT_PROMPT=true
```

## 🤖 Contributing

We welcome contributions! Here's how:

1. **Fork** the repository
2. **Create** a feature branch (`git checkout -b feature/amazing-feature`)
3. **Commit** your changes (`git commit -m 'Add amazing feature'`)
4. **Push** to the branch (`git push origin feature/amazing-feature`)
5. **Open** a Pull Request

### Development Resources

- [Bash Reference Manual](https://www.gnu.org/software/bash/manual/bash.html)
- [Plugin Development Guide](docs/plugin-development.md)
- [Contributing Guidelines](CONTRIBUTING.md)

## 📄 License

This project is licensed under the GNU General Public License v3.0 - see the [LICENSE](LICENSE) file for details.

## 🙏 Acknowledgments

- Git completion and prompt scripts from the Git project
- Inspired by various Bash framework projects
- Built with ❤️ for the terminal-loving community

---

<<<<<<< HEAD
**Ready to transform your terminal experience?** [Get started now](#-installation) or [explore the documentation](docs/) for advanced usage.
>>>>>>> Stashed changes
=======
**Ready to transform your terminal experience?** [Get started now](#-installation) or [explore the documentation](docs/) for advanced usage.
>>>>>>> b9012540
<|MERGE_RESOLUTION|>--- conflicted
+++ resolved
@@ -1,155 +1,8 @@
-<<<<<<< HEAD
-<<<<<<< Updated upstream
-[![GitHub release](https://img.shields.io/badge/Download-Release%20v2.1.1-lightgrey.svg?style=social)](https://github.com/randyoyarzabal/chief/releases/latest) [![GitHub commits (since latest release)](https://img.shields.io/github/commits-since/randyoyarzabal/chief/latest.svg?style=social)](https://github.com/randyoyarzabal/chief/commits/master)
-
-## What is Chief?
-
-Chief is a Bash library system designed to help organize functions, aliases, and environment variables through "plug-ins."  It has additional features, including prompt customization and private SSH key management. It also installs various utility functions related to Git, SSL, OpenShift, Vault, and other services. Once installed, check out `chief.[tab]` to explore available features.
-
-## Quick Start Installation
-
-Run this command (one-line) to install, and you're all set!
-
-```sh
-bash -c "$(curl -fsSL https://raw.githubusercontent.com/randyoyarzabal/chief/refs/heads/main/tools/install.sh)"
-```
-
-_Don't worry; In case Bash isn't your default shell, the installation only affects your Bash shell when you invoke it. This won't interfere with any other shell, esp. if you are currently using `zsh` or a custom prompt, such as Oh My Bash or Oh My Zsh._
-
-Running the `install` command above will:
-
-- Install the latest version of Chief by cloning the git repo to `$HOME/.chief`
-- Configure using a copy of the default configuration template to `$HOME/.chief_config.sh`
-- Add the library loading lines to `$HOME/.bashrc` (file will be created if it doesn't exist)
-- To start, Chief, restart your terminal or `source ~/.bashrc`.
-
-Type `chief.config` to edit the configuration to do things such as turn off the banner, hints, enable prompt customizations, etc.
-
-## What's next?
-
-Get your functions, aliases, and all things Bash organized with plugins:
-
-- `chief.plugin` to edit the default plugin.
-- `chief.plugin [plug-in name]` to create/edit a plugin. Don't worry, if the plugin doesn't, it can automatically create it.
-- `chief.plugins` to cd into your plugins directory.
-- `chief.plugins_update` to update/load from git repository when `CHIEF_CFG_PLUGINS_TYPE='remote'`.
-- `chief.plugin -?` to list plugins.
-- `chief.whereis <function | alias>` to locate the exact location of the function or alias.
-
-Explore the following commands:
-
-- `chief.[tab]` to see available built-in commands.
-- `chief.config` to edit the configuration and explore features.
-- `chief.update` to pull the latest version or set `CHIEF_CFG_AUTOCHECK_UPDATES=true`
-- `chief.bash_profile` to edit your .bash_profile file.
-- `chief.bashrc` to edit your .bashrc file.
-- `chief.* -?` to display the help text for any chief command.
-- `type chief.*` on any command if you're curious or want to reuse the internal functions.
-
-**Notes:**
-
-- `chief.plugin`, `chief.bash_profile`, and `chief.bashrc` will automatically load (source) if changes are detected.  You don't need to restart your terminal anymore!
-- You can enable the above text in Chief by setting `CHIEF_CFG_HINTS=true` or `chief.help`
-
-**Don't have a git-aware prompt?** Try Chief's custom prompt, set `CHIEF_CFG_PROMPT=true`.
-
-**Want to load and manage plugins from a git repo?** Enable remote repo by setting `CHIEF_CFG_PLUGINS_TYPE='remote'` and set other git options in the configuration.
-
-**Tired of passing SSH keys when logging to remote hosts?**  Try Chief's SSH key auto-loader, set `CHIEF_CFG_RSA_KEYS_PATH=<ssh keys path>`.  Just ensure that your private keys end with `*.rsa`; you can also use symbolic links.  This allows you to select and choose what you want to load.
-
-**Don't want to keep typing `chief.`?**  Try setting the Chief alias. For example, `CHIEF_CFG_ALIAS=cf`.
-
-## Configurable Features
-
-- Safely run alongside Zsh and use custom prompts, such as Oh My Bash or Oh My Zsh.
-- Management of Bash variables, aliases, and functions
-- Support for local and remote git plugins
-- Auto creation of new plugins
-- Automated reload of edited files (plugins, .bashrc, .bash_profile)
-- Private SSH key auto-loading
-- Custom prompt; if you're not already using one
-  - Git prompt
-  - Colored prompt
-  - Working directory
-
-## Manual Installation
-
-These steps are automated by the [Quick Start Installation](#quick-start-installation); therefore, they are not necessary unless you want to install Chief manually.
-
-1. Clone the repo to your desired location, for example: `$HOME/.chief`
-
-    ```sh
-    git clone --depth=1 https://github.com/randyoyarzabal/chief.git $HOME/.chief
-    ```
-
-2. Make a copy a config template from the 'templates' directory. Note that it needs to be placed outside the root of Chief.
-
-    ```sh
-    cp templates/chief_config_template.sh ~/.chief_config.sh
-    ```
-
-    Modify the configuration with `chief.config` to suit your needs.
-
-3. Define the following variables and 'source' chief.sh in your start-up script (.bash_profile, for example).
-
-    For example:
-
-    ```sh
-    # Chief Environment
-    export CHIEF_CONFIG="$HOME/.chief_config.sh"
-    export CHIEF_PATH="$HOME/.chief"
-    source ${CHIEF_PATH}/chief.sh
-    ```
-
-4. That's it. You're ready to use Chief! Restart your terminal.
-
-## Uninstallation
-
-Run this command (one-line) to uninstall. _All user-plugin files and plugin directories will not be removed._:
-
-```sh
-bash -c "$(curl -fsSL https://raw.githubusercontent.com/randyoyarzabal/chief/refs/heads/main/tools/uninstall.sh)"
-```
-
-Or
-
-`chief.uninstall` within the tool.
-
-Running the `uninstall` command will:
-
-- Remove the installation from `$HOME/.chief`
-- Backup `$HOME/.chief_config.sh` to `$HOME/.chief_config.sh.backup`
-- Remove `$HOME/.chief_config.sh`
-- Remove the library loading lines from `$HOME/.bashrc`
-- Restart your terminal to complete the uninstallation.
-
-## Configuration Options
-
-TODO: Table of config options
-
-## Built-in Plug-ins
-
-TODO: Table of core plugins
-
-## Contribute
-
-All contributions are welcome. You can create your branch and submit a pull request against the main branch.
-
-Helpful Reference Sites:
-
-- [Bash Reference Page](https://www.gnu.org/software/bash/manual/bash.html)
-=======
-=======
->>>>>>> b9012540
 # 🚀 Chief
 
 ## Bash Plugin Manager & Terminal Enhancement Tool
 
-<<<<<<< HEAD
 [![GitHub release](https://img.shields.io/badge/Download-Release%20v3.0-lightgrey.svg?style=social)](https://github.com/randyoyarzabal/chief/releases/latest) [![GitHub commits (since latest release)](https://img.shields.io/github/commits-since/randyoyarzabal/chief/latest.svg?style=social)](https://github.com/randyoyarzabal/chief/commits/master)
-=======
-[![GitHub release](https://img.shields.io/badge/Download-Release%20v2.1.2-lightgrey.svg?style=social)](https://github.com/randyoyarzabal/chief/releases/latest) [![GitHub commits (since latest release)](https://img.shields.io/github/commits-since/randyoyarzabal/chief/latest.svg?style=social)](https://github.com/randyoyarzabal/chief/commits/master)
->>>>>>> b9012540
 
 ## What is Chief?
 
@@ -204,227 +57,30 @@
 bash -c "$(curl -fsSL https://raw.githubusercontent.com/randyoyarzabal/chief/refs/heads/main/tools/uninstall.sh)"
 ```
 
-### Method 3: Manual Methods
+Or
 
-```bash
-# Option A: Using local uninstall script
-~/.chief/tools/uninstall.sh
+`chief.uninstall` within the tool.
 
-# Option B: Complete manual removal
-rm -rf ~/.chief
-rm -f ~/.chief_config.sh
-# Then manually remove Chief lines from ~/.bash_profile
-```
+Running the `uninstall` command will:
 
-**What happens during uninstall:**
+- Remove the installation from `$HOME/.chief`
+- Backup `$HOME/.chief_config.sh` to `$HOME/.chief_config.sh.backup`
+- Remove `$HOME/.chief_config.sh`
+- Remove the library loading lines from `$HOME/.bashrc`
+- Restart your terminal to complete the uninstallation.
 
-- ✅ Installation directory (`~/.chief`) is completely removed
-- ✅ Configuration file is backed up as `~/.chief_config.sh.backup` then removed
-- ✅ Shell configuration (`~/.bash_profile`) is cleaned up automatically
-- ✅ Custom plugins directory remains untouched (if different from `~/.chief`)
+## Configuration Options
 
-> **Note:** Your personal plugins and any custom configurations outside the Chief installation directory will not be affected.
+TODO: Table of config options
 
-## ⚡ Quick Start Guide
+## Built-in Plug-ins
 
-```bash
-# Get comprehensive help system
-chief.help                    # Full help with categories
-chief.help commands           # Core commands only
-chief.help plugins            # Plugin management  
-chief.help config             # Configuration options
-chief.help --compact          # Quick reference
-chief.help --search git       # Search for git commands
+TODO: Table of core plugins
 
-# Quick tips and workflow hints
-chief.hints                   # Compact tips
-chief.hints --banner          # Tips with banner
+## Contribute
 
-# Explore all commands
-chief.[tab][tab]
+All contributions are welcome. You can create your branch and submit a pull request against the main branch.
 
-# Get help for any command
-chief.update -?
+Helpful Reference Sites:
 
-# Find where any function/alias is defined
-chief.whereis my_function
-
-# Edit and auto-reload your bashrc
-chief.bashrc
-
-# Edit and auto-reload your bash_profile
-chief.bash_profile
-
-# Create/edit plugins instantly
-chief.plugin mytools
-
-# Set a shorter alias for Chief commands
-# In chief.config: CHIEF_CFG_ALIAS="cf"
-# Now use: cf.config, cf.plugin, etc.
-```
-
-## 🐚 Shell Compatibility
-
-Chief is designed specifically for **Bash** and won't interfere with other shells:
-
-### Bash Integration
-
-- **Isolated to Bash only** - No impact on Zsh, Fish, or other shell environments
-- Full compatibility with existing `.bash_profile` files
-- Git-aware prompts using `__git_ps1` (when enabled)
-- Tab completion via `complete` builtin
-- **Works alongside Oh My Bash** - Chief's prompt is disabled by default to prevent conflicts
-
-### Shell Isolation
-
-- **Chief only loads in Bash sessions** - Your default shell remains unchanged
-- **Zsh users safe** - Oh My Zsh, custom prompts, and plugins remain untouched
-- **Per-shell activation** - Switch to bash when you want Chief features
-- **Clean separation** - No cross-shell pollution or conflicts
-
-### Features
-
-- Function introspection uses Bash methods
-- Prompt systems use shell-native features
-- Colors and escaping adjust automatically
-- Cross-shell execution prevention works everywhere
-
-## 📖 Examples & Tutorials
-
-### Example 1: DevOps Plugin
-
-```bash
-# Create a DevOps plugin
-chief.plugin devops
-
-# Add functions like:
-function devops.docker_cleanup() {
-    docker system prune -f
-    docker volume prune -f
-}
-
-function devops.k8s_pods() {
-    kubectl get pods --all-namespaces
-}
-```
-
-### Example 2: Project Plugin
-```bash
-# Create project-specific plugin
-chief.plugin myapp
-
-function myapp.deploy() {
-    cd ~/projects/myapp
-    ./deploy.sh production
-}
-
-function myapp.logs() {
-    tail -f ~/projects/myapp/logs/app.log
-}
-```
-
-## 🛟 Troubleshooting
-
-### Common Issues
-
-#### Q: Chief commands not found after installation
-
-```bash
-# Solution: Restart terminal or source config file
-source ~/.bash_profile
-```
-
-#### Q: "Bad substitution" or "Syntax error" messages
-
-```bash
-# Check bash version - Chief requires Bash 4.0+
-bash --version
-
-# If using older bash (like macOS default), upgrade:
-# macOS: brew install bash
-# Linux: Update your package manager
-```
-
-#### Q: Vault functions not working
-
-```bash
-# Check if ansible is installed (optional dependency)
-ansible-vault --version
-
-# Install if needed:
-# macOS: brew install ansible
-# Linux: pip3 install ansible-core
-```
-
-#### Q: OpenShift functions not working
-
-```bash
-# Check if OpenShift CLI is installed (optional dependency)
-oc version --client
-
-# Install if needed:
-# macOS: brew install openshift-cli
-# Linux: Download from https://mirror.openshift.com/pub/openshift-v4/clients/ocp/
-# Windows: Download from Red Hat or use package manager
-
-# Verify oc is in PATH
-which oc
-```
-
-#### Q: Plugins not loading
-
-```bash
-# Check plugin directory and file naming
-ls ~/chief_plugins/*_chief-plugin.sh
-```
-
-#### Q: SSH keys not auto-loading
-
-```bash
-# Verify key naming (must end in .key) and path
-ls ~/.ssh/*.key
-chief.config  # Check CHIEF_CFG_SSH_KEYS_PATH
-```
-
-#### Q: Git prompt not working
-
-```bash
-# Enable git prompt in config
-chief.config
-# Set CHIEF_CFG_PROMPT=true and CHIEF_CFG_GIT_PROMPT=true
-```
-
-## 🤖 Contributing
-
-We welcome contributions! Here's how:
-
-1. **Fork** the repository
-2. **Create** a feature branch (`git checkout -b feature/amazing-feature`)
-3. **Commit** your changes (`git commit -m 'Add amazing feature'`)
-4. **Push** to the branch (`git push origin feature/amazing-feature`)
-5. **Open** a Pull Request
-
-### Development Resources
-
-- [Bash Reference Manual](https://www.gnu.org/software/bash/manual/bash.html)
-- [Plugin Development Guide](docs/plugin-development.md)
-- [Contributing Guidelines](CONTRIBUTING.md)
-
-## 📄 License
-
-This project is licensed under the GNU General Public License v3.0 - see the [LICENSE](LICENSE) file for details.
-
-## 🙏 Acknowledgments
-
-- Git completion and prompt scripts from the Git project
-- Inspired by various Bash framework projects
-- Built with ❤️ for the terminal-loving community
-
----
-
-<<<<<<< HEAD
-**Ready to transform your terminal experience?** [Get started now](#-installation) or [explore the documentation](docs/) for advanced usage.
->>>>>>> Stashed changes
-=======
-**Ready to transform your terminal experience?** [Get started now](#-installation) or [explore the documentation](docs/) for advanced usage.
->>>>>>> b9012540
+- [Bash Reference Page](https://www.gnu.org/software/bash/manual/bash.html)